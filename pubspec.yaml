name: venera
description: "A comic app."
publish_to: 'none'

version: 1.1.2+112

environment:
  sdk: '>=3.6.0 <4.0.0'
  flutter: 3.27.1

dependencies:
  flutter:
    sdk: flutter
  path_provider: any
  flutter_localizations:
    sdk: flutter
  intl: ^0.19.0
  window_manager: ^0.4.3
  sqlite3: ^2.4.7
  sqlite3_flutter_libs: any
  flutter_qjs:
    git:
      url: https://github.com/wgh136/flutter_qjs
      ref: 1657f62fe7545ac43a339e0a5ee2b82bacd81e9f
  crypto: ^3.0.6
  dio: ^5.7.0
  html: ^0.15.5
  pointycastle: any
  url_launcher: ^6.3.0
  path: ^1.9.0
  photo_view:
    git:
      url: https://github.com/wgh136/photo_view
      ref: 94724a0b
  mime: ^2.0.0
  share_plus: ^10.0.2
  scrollable_positioned_list:
    git:
      url: https://github.com/venera-app/flutter.widgets
      ref: 09e756b1f1b04e6298318d99ec20a787fb360f59
      path: packages/scrollable_positioned_list
  flutter_reorderable_grid_view: ^5.4.0
  yaml: any
  uuid: ^4.5.1
  desktop_webview_window:
    git:
      url: https://github.com/wgh136/flutter_desktop_webview
      path: packages/desktop_webview_window
  flutter_inappwebview: ^6.1.5
  app_links: ^6.3.2
  sliver_tools: ^0.2.12
  flutter_file_dialog: ^3.0.2
  file_selector: ^1.0.3
<<<<<<< HEAD
  zip_flutter: ^0.0.5
=======
  zip_flutter:
    git:
      url: https://github.com/wgh136/zip_flutter
      ref: 7fb4e6ad7662f787f2c248b01f89ccbf8e8ab5cc
>>>>>>> 17bce961
  lodepng_flutter:
    git:
      url: https://github.com/venera-app/lodepng_flutter
      ref: 9a784b193af5d55b2a35e58fa390bda3e4f35d00
  rhttp: 0.9.6
  webdav_client:
    git:
      url: https://github.com/wgh136/webdav_client
      ref: 285f87f15bccd2d5d5ff443761348c6ee47b98d1
  battery_plus: ^6.2.0
  local_auth: ^2.3.0
  flutter_saf:
    git: 
      url: https://github.com/pkuislm/flutter_saf.git
      ref: 7637b8b67d0a831f3cd7e702b8173e300880d32e
  pdf: ^3.11.1
  dynamic_color: ^1.7.0
  shimmer: ^3.0.0
  flutter_memory_info: ^0.0.1

dev_dependencies:
  flutter_test:
    sdk: flutter
  flutter_lints: ^5.0.0
  flutter_to_arch: ^1.0.0
  flutter_to_debian:

flutter:
  uses-material-design: true
  assets:
    - assets/translation.json
    - assets/init.js
    - assets/app_icon.png
    - assets/tags.json
    - assets/tags_tw.json

flutter_to_arch:
  name: Venera
  icon: debian/gui/venera.png
  categories: Utility
  keywords: Flutter;comic;images;
  url: https://github.com/venera-app/venera
  depends:
    - gtk3
    - webkit2gtk-4.1<|MERGE_RESOLUTION|>--- conflicted
+++ resolved
@@ -51,14 +51,7 @@
   sliver_tools: ^0.2.12
   flutter_file_dialog: ^3.0.2
   file_selector: ^1.0.3
-<<<<<<< HEAD
   zip_flutter: ^0.0.5
-=======
-  zip_flutter:
-    git:
-      url: https://github.com/wgh136/zip_flutter
-      ref: 7fb4e6ad7662f787f2c248b01f89ccbf8e8ab5cc
->>>>>>> 17bce961
   lodepng_flutter:
     git:
       url: https://github.com/venera-app/lodepng_flutter
