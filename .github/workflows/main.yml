--- conflicted
+++ resolved
@@ -182,13 +182,8 @@
           path: build/linux/x64/release/debian # This is a bug related to flutter_to_debian, but it's not a big deal.
 
   Release:
-<<<<<<< HEAD
-    runs-on: ubuntu-latest
+    runs-on: ubuntu-22.04
     needs: [Build_MacOS, Build_IOS, Build_Android, Build_Windows, Build_Linux, Build_Linux_ARM64]
-=======
-    runs-on: ubuntu-22.04
-    needs: [Build_MacOS, Build_IOS, Build_Android, Build_Windows, Build_Linux]
->>>>>>> cc0f070d
     if: github.event_name == 'release'  # 仅在 push 事件时执行
     steps:
       - uses: actions/download-artifact@v4
